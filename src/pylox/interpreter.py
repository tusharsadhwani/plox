from __future__ import annotations

import time

from pylox.environment import Environment, EnvironmentLookupError
from pylox.errors import LoxError
from pylox.lox_types import LoxType, Number
from pylox.nodes import (
    Assignment,
    Binary,
    Block,
    Call,
    ExprStmt,
    For,
    FunctionDef,
    Grouping,
    If,
    Literal,
    Node,
    Print,
    ReturnStmt,
    Unary,
    VarDeclaration,
    Variable,
    While,
)
from pylox.tokens import TokenType
from pylox.utils import get_lox_type_name, is_lox_callable, is_truthy
from pylox.visitor import Visitor

<<<<<<< HEAD
GLOBALS = Environment()

=======
>>>>>>> 44cf9c96

class NativeClock:
    def __repr__(self) -> str:
        return "<native function 'clock'>"

    def call(self, _: Interpreter, __: list[LoxType]) -> Number:
        return time.time()

    def arity(self) -> int:
        return 0


def create_globals() -> Environment:
    globals = Environment()
    globals.define("clock", NativeClock())
    return globals


class Return(Exception):
    """Used to return a value from inside an executing function"""

    def __init__(self, value: LoxType) -> None:
        self.value = value


class LoxFunction:
    def __init__(self, declaration: FunctionDef, closure: Environment) -> None:
        self.declaration = declaration
        self.closure = closure

    def __repr__(self) -> str:
        function_name = self.declaration.name.string
        return f"<function {function_name!r}>"

    def arity(self) -> int:
        return len(self.declaration.parameters)

    def call(self, interpreter: Interpreter, arguments: list[LoxType]) -> LoxType:
        # Each function call creates a new local environment
        environment = Environment(self.closure)
        for parameter, argument in zip(self.declaration.parameters, arguments):
            # First, define the arguments
            environment.define(parameter.string, argument)

        # Then, run the code in the new context
        # TODO: there's similar code in visit_Block. Refactor?
        parent_enviroment = interpreter.environment
        interpreter.environment = environment

        try:
            for statement in self.declaration.body:
                interpreter.visit_Stmt(statement)
        except Return as ret:
            return ret.value
        finally:
            interpreter.environment = parent_enviroment

        return None


class InterpreterError(LoxError):
    def __init__(self, message: str, node: Node) -> None:
        super().__init__(message, node.index)
        self.node = node


class Interpreter(Visitor[LoxType]):
    def __init__(self) -> None:
        self.environment = create_globals()

    def visit_Literal(self, literal: Literal) -> LoxType:
        return literal.value

    def visit_Unary(self, unary: Unary) -> LoxType:
        if unary.operator.token_type == TokenType.MINUS:
            right_value = self.visit(unary.right)
            if not isinstance(right_value, Number):
                raise InterpreterError(
                    f"Expected number for unary '-', got {right_value}",
                    unary,
                )

            return -right_value

        elif unary.operator.token_type == TokenType.BANG:
            right_value = self.visit(unary.right)
            if is_truthy(right_value):
                return False

            return True

        raise NotImplementedError(
            f"Unary {unary.operator.token_type.value!r} not supported"
        )

    def visit_Binary(self, binary: Binary) -> LoxType:
        """Note that we evaluate both sides before type checking."""
        left_value = self.visit(binary.left)

        # Short circuited operators: `and` and `or`, can return early
        if binary.operator.token_type == TokenType.OR and is_truthy(left_value):
            return left_value
        if binary.operator.token_type == TokenType.AND and not is_truthy(left_value):
            return left_value

        right_value = self.visit(binary.right)

        # If short circuits didn't return early, they'll return the right value
        if binary.operator.token_type in (TokenType.AND, TokenType.OR):
            return right_value

        if binary.operator.token_type == TokenType.EQUAL_EQUAL:
            return left_value == right_value
        if binary.operator.token_type == TokenType.BANG_EQUAL:
            return left_value != right_value

        if (
            isinstance(left_value, str)
            and isinstance(right_value, str)
            and binary.operator.token_type == TokenType.PLUS
        ):
            return left_value + right_value

        if isinstance(left_value, Number) and isinstance(right_value, Number):
            if binary.operator.token_type == TokenType.PLUS:
                return left_value + right_value
            if binary.operator.token_type == TokenType.MINUS:
                return left_value - right_value
            if binary.operator.token_type == TokenType.STAR:
                return left_value * right_value
            if binary.operator.token_type == TokenType.SLASH:
                # TODO: catch ZeroDivisionError
                return left_value / right_value
            if binary.operator.token_type == TokenType.PERCENT:
                return left_value % right_value

            if binary.operator.token_type == TokenType.GREATER:
                return left_value > right_value
            if binary.operator.token_type == TokenType.GREATER_EQUAL:
                return left_value >= right_value
            if binary.operator.token_type == TokenType.LESS:
                return left_value < right_value
            if binary.operator.token_type == TokenType.LESS_EQUAL:
                return left_value <= right_value

        raise InterpreterError(
            f"Unsupported types for {binary.operator.token_type.value!r}: "
            f"{get_lox_type_name(left_value)!r} and {get_lox_type_name(right_value)!r}",
            binary,
        )

    def visit_Grouping(self, grouping: Grouping) -> LoxType:
        return self.visit(grouping.expression)

    def visit_Print(self, print_stmt: Print) -> None:
        value = self.visit(print_stmt.value)
        if value is None:
            print("nil")
        elif value is True:
            print("true")
        elif value is False:
            print("false")
        else:
            print(value)

    def visit_ExprStmt(self, expr_stmt: ExprStmt) -> None:
        self.visit(expr_stmt.expression)

    def visit_VarDeclaration(self, var_decl: VarDeclaration) -> None:
        if var_decl.initializer is None:
            value = None
        else:
            value = self.visit(var_decl.initializer)

        variable = var_decl.name.string
        self.environment.define(variable, value)

    def visit_Variable(self, variable: Variable) -> LoxType:
        try:
            return self.environment.get(variable.name.string)
        except EnvironmentLookupError as exc:
            raise InterpreterError(exc.message, variable)

    def visit_Assignment(self, assignment: Assignment) -> LoxType:
        value = self.visit(assignment.value)
        variable = assignment.name.string

        try:
            self.environment.assign(variable, value)
        except EnvironmentLookupError as exc:
            raise InterpreterError(exc.message, assignment)

        # Remember that assignment expressions return the assigned value
        return value

    def visit_Block(self, block: Block) -> None:
        own_environment = self.environment
        try:
            child_environment = Environment(self.environment)
            self.environment = child_environment
            self.visit(block)
        finally:
            self.environment = own_environment

    def visit_If(self, if_stmt: If) -> None:
        condition = self.visit(if_stmt.condition)
        if is_truthy(condition):
            self.visit_Stmt(if_stmt.body)
        elif if_stmt.else_body is not None:
            self.visit_Stmt(if_stmt.else_body)

    def visit_While(self, while_stmt: While) -> None:
        while is_truthy(self.visit(while_stmt.condition)):
            self.visit_Stmt(while_stmt.body)

    def visit_For(self, for_stmt: For) -> None:
        if for_stmt.initializer is not None:
            self.visit_Stmt(for_stmt.initializer)

        while for_stmt.condition is None or is_truthy(self.visit(for_stmt.condition)):
            self.visit_Stmt(for_stmt.body)
            if for_stmt.increment is not None:
                self.visit_Expr(for_stmt.increment)

    def visit_Call(self, call: Call) -> LoxType:
        function = self.visit(call.callee)

        # We will evaluate all arguments before checking if the function
        # is callable. This is done because that's what a programmer
        # would expect to happen. Seeing abc(xyz()), you'd expect xyz()
        # to finish before abc(...) is attempted.
        arguments: list[LoxType] = []
        for argument in call.arguments:
            arguments.append(self.visit(argument))

        if not is_lox_callable(function):
            object_type = get_lox_type_name(function)
            raise InterpreterError(f"{object_type} object is not callable", call)

        if function.arity() != len(arguments):
            expected = function.arity()
            got = len(arguments)
            raise InterpreterError(
                f"{function!r} expected {expected} arguments, got {got}", call
            )

        return function.call(self, arguments)

    def visit_FunctionDef(self, function_def: FunctionDef) -> None:
        function_object = LoxFunction(function_def, self.environment)
        self.environment.define(function_def.name.string, function_object)

    def visit_ReturnStmt(self, return_stmt: ReturnStmt) -> None:
        if return_stmt.value:
            return_value = self.visit(return_stmt.value)
        else:
            return_value = None

        raise Return(return_value)<|MERGE_RESOLUTION|>--- conflicted
+++ resolved
@@ -28,11 +28,6 @@
 from pylox.utils import get_lox_type_name, is_lox_callable, is_truthy
 from pylox.visitor import Visitor
 
-<<<<<<< HEAD
-GLOBALS = Environment()
-
-=======
->>>>>>> 44cf9c96
 
 class NativeClock:
     def __repr__(self) -> str:
